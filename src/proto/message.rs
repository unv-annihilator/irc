--- conflicted
+++ resolved
@@ -232,14 +232,10 @@
                 cmd
             }
             // If there's no arguments but the "command" starts with colon, it's not a command.
-<<<<<<< HEAD
-            None if state.starts_with(':') => return Err(ErrorKind::InvalidCommand.into()),
-=======
-            None if state.starts_with(":") => return Err(IrcError::InvalidMessage {
+            None if state.starts_with(':') => return Err(IrcError::InvalidMessage {
                 string: s.to_owned(),
                 cause: MessageParseError::InvalidCommand,
             }),
->>>>>>> 5266e409
             // If there's no arguments following the command, the rest of the state is the command.
             None => {
                 let cmd = state;
